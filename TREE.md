```
.
<<<<<<< HEAD
=======
├── README.md
├── TREE.md
>>>>>>> 962db763
├── code
│   ├── 01_postproc.py
│   ├── 01_postproc.sh
│   ├── 02_extract_parcels.py
│   ├── 03_get_networks.py
│   ├── 04_single_group_hmm_ntw.py
│   ├── 04_single_group_hmm_ntw.sh
│   ├── 05_model_comp.py
│   ├── 06_state_pattern_cluster.py
│   ├── 07_extract_cluster_data.py
│   ├── 07_group_cluster_comp.py
│   ├── 07_map_cluster2stateseq.py
│   ├── 08_behav_proc.py
│   ├── 08_stimuli_annot.py
│   ├── 09_behavior_content_glmm.py
│   ├── 09_brain_content_glmm.py
│   ├── 09_brain_content_glmm.sh
│   ├── 10_result2md.py
│   ├── __init__.py
│   └── utils
│       ├── glmm.py
│       ├── __init__.py
│       ├── pattern_cluster.py
│       └── result2md.py
├── environment.yml
├── generate_tree.sh
├── log.md
├── notebooks
│   ├── behav.ipynb
│   ├── figure1.ipynb
│   ├── figure2.ipynb
│   ├── figure3.ipynb
│   ├── figure4.ipynb
<<<<<<< HEAD
│   └── figure5.ipynb
├── README.md
├── results
│   ├── behavioral_content_analysis.md
│   ├── cluster1_combined_2states_deviation_th085.md
│   ├── cluster2_combined_12states_deviation_th085.md
│   ├── cluster3_combined_2states_deviation_th085.md
│   └── cluster4_combined_8states_deviation_th085.md
└── TREE.md

4 directories, 38 files
=======
│   ├── figure5.ipynb
│   └── numbers.ipynb
└── results
    ├── behavioral_content_analysis.md
    ├── cluster1_combined_2states_deviation_th085.md
    ├── cluster2_combined_12states_deviation_th085.md
    ├── cluster3_combined_2states_deviation_th085.md
    └── cluster4_combined_8states_deviation_th085.md

6 directories, 45 files
>>>>>>> 962db763
```<|MERGE_RESOLUTION|>--- conflicted
+++ resolved
@@ -1,10 +1,7 @@
 ```
 .
-<<<<<<< HEAD
-=======
 ├── README.md
 ├── TREE.md
->>>>>>> 962db763
 ├── code
 │   ├── 01_postproc.py
 │   ├── 01_postproc.sh
@@ -31,26 +28,12 @@
 │       └── result2md.py
 ├── environment.yml
 ├── generate_tree.sh
-├── log.md
 ├── notebooks
 │   ├── behav.ipynb
 │   ├── figure1.ipynb
 │   ├── figure2.ipynb
 │   ├── figure3.ipynb
 │   ├── figure4.ipynb
-<<<<<<< HEAD
-│   └── figure5.ipynb
-├── README.md
-├── results
-│   ├── behavioral_content_analysis.md
-│   ├── cluster1_combined_2states_deviation_th085.md
-│   ├── cluster2_combined_12states_deviation_th085.md
-│   ├── cluster3_combined_2states_deviation_th085.md
-│   └── cluster4_combined_8states_deviation_th085.md
-└── TREE.md
-
-4 directories, 38 files
-=======
 │   ├── figure5.ipynb
 │   └── numbers.ipynb
 └── results
@@ -61,5 +44,4 @@
     └── cluster4_combined_8states_deviation_th085.md
 
 6 directories, 45 files
->>>>>>> 962db763
 ```