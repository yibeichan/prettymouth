# Context modulates brain state dynamics and behavioral responses during narrative comprehension

This repository contains the code for

Chen, Y., Zada, Z., Nastase, S. A., Ashby, F. G., & Ghosh, S. S. (2025). Context modulates brain state dynamics and behavioral responses during narrative comprehension. _bioRxiv_, 2025-04.

<!-- TREE_END -->
<!-- TREE_END -->
<!-- TREE_END -->
<!-- TREE_END -->
<!-- TREE_END -->
<!-- TREE_END -->
<!-- TREE_END -->
<!-- TREE_END -->
<!-- TREE_END -->
<!-- TREE_END -->
<!-- TREE_END -->
<!-- TREE_END -->
<!-- TREE_END -->
<<<<<<< HEAD
=======
<!-- TREE_END -->
>>>>>>> c990327a
<!-- TREE_START -->
```
.
├── README.md
├── TREE.md
├── environment.yml
├── generate_tree.sh
├── notebooks
│   ├── RR_figure5_supplement.ipynb
│   ├── behav.ipynb
│   ├── figure1.ipynb
│   ├── figure2.ipynb
│   ├── figure3.ipynb
│   ├── figure4.ipynb
│   ├── figure4_RR.ipynb
│   └── figure5.ipynb
├── results
│   ├── behavioral_content_analysis.md
│   ├── behavioral_content_analysis_supplement.md
│   ├── cluster1_combined_2states_deviation_th080.md
│   ├── cluster2_combined_7states_deviation_th080.md
│   ├── cluster3_combined_2states_deviation_th080.md
│   └── cluster4_combined_6states_deviation_th080.md
└── script
    ├── 01_postproc.py
    ├── 01_postproc.sh
    ├── 02_extract_parcels.py
    ├── 03_get_networks.py
    ├── 04_single_group_hmm_ntw.py
    ├── 04_single_group_hmm_ntw.sh
    ├── 05_model_comp.py
    ├── 06_state_pattern_cluster.py
    ├── 07_RR_cluster_stability.py
    ├── 07_RR_cluster_viz.py
    ├── 07_RR_correlation.py
    ├── 07_RR_individual_states.py
    ├── 07_extract_cluster_data.py
    ├── 07_map_cluster2stateseq.py
    ├── 08_behav_proc.py
    ├── 08_behav_proc_bin_1s.py
    ├── 08_stimuli_annot.py
    ├── 08_stimuli_annot_bin_1s.py
    ├── 09_behavior_content_glmm.py
    ├── 09_behavior_content_glmm_bin_1s.py
    ├── 09_brain_content_glmm.py
    ├── 09_brain_content_glmm.sh
    ├── 10_result2md.py
    ├── __init__.py
    └── utils
        ├── __init__.py
        ├── glmm.py
        ├── pattern_cluster.py
        └── result2md.py

5 directories, 46 files
```
<!-- TREE_END --><|MERGE_RESOLUTION|>--- conflicted
+++ resolved
@@ -17,10 +17,7 @@
 <!-- TREE_END -->
 <!-- TREE_END -->
 <!-- TREE_END -->
-<<<<<<< HEAD
-=======
 <!-- TREE_END -->
->>>>>>> c990327a
 <!-- TREE_START -->
 ```
 .
